#!/usr/bin/python
# -*- coding: utf-8 -*-

# (c) 2013, James Cammarata <jcammarata@ansibleworks.com>
#
# This file is part of Ansible
#
# Ansible is free software: you can redistribute it and/or modify
# it under the terms of the GNU General Public License as published by
# the Free Software Foundation, either version 3 of the License, or
# (at your option) any later version.
#
# Ansible is distributed in the hope that it will be useful,
# but WITHOUT ANY WARRANTY; without even the implied warranty of
# MERCHANTABILITY or FITNESS FOR A PARTICULAR PURPOSE.  See the
# GNU General Public License for more details.
#
# You should have received a copy of the GNU General Public License
# along with Ansible.  If not, see <http://www.gnu.org/licenses/>.

DOCUMENTATION = '''
---
module: accelerate
short_description: Enable accelerated mode on remote node
description:
     - This modules launches an ephemeral I(accelerate) daemon on the remote node which
       Ansible can use to communicate with nodes at high speed.
     - The daemon listens on a configurable port for a configurable amount of time.
     - Fireball mode is AES encrypted
version_added: "1.3"
options:
  port:
    description:
      - TCP port for the socket connection
    required: false
    default: 5099
    aliases: []
  timeout:
    description:
      - The number of seconds the socket will wait for data. If none is received when the timeout value is reached, the connection will be closed.
    required: false
    default: 300
    aliases: []
  minutes:
    description:
      - The I(accelerate) listener daemon is started on nodes and will stay around for
        this number of minutes before turning itself off.
    required: false
    default: 30
notes:
    - See the advanced playbooks chapter for more about using accelerated mode.
requirements: [ "python-keyczar" ]
author: James Cammarata
'''

EXAMPLES = '''
# To use accelerate mode, simply add "accelerate: true" to your play. The initial
# key exchange and starting up of the daemon will occur over SSH, but all commands and
# subsequent actions will be conducted over the raw socket connection using AES encryption

- hosts: devservers
  accelerate: true
  tasks:
      - command: /usr/bin/anything
'''

import base64
import getpass
import os
import os.path
import shutil
import signal
import socket
import struct
import sys
import syslog
import tempfile
import time
import traceback

import SocketServer

from datetime import datetime
from threading import Thread

syslog.openlog('ansible-%s' % os.path.basename(__file__))
PIDFILE = os.path.expanduser("~/.accelerate.pid")

# the chunk size to read and send, assuming mtu 1500 and 
# leaving room for base64 (+33%) encoding and header (100 bytes)
# 4 * (975/3) + 100 = 1400 
# which leaves room for the TCP/IP header
CHUNK_SIZE=10240

# FIXME: this all should be moved to module_common, as it's 
#        pretty much a copy from the callbacks/util code
DEBUG_LEVEL=0
def log(msg, cap=0):
    global DEBUG_LEVEL
    if cap >= DEBUG_LEVEL:
        syslog.syslog(syslog.LOG_NOTICE|syslog.LOG_DAEMON, msg)

def vv(msg):
    log(msg, cap=2)

def vvv(msg):
    log(msg, cap=3)

def vvvv(msg):
    log(msg, cap=4)

if os.path.exists(PIDFILE):
    try:
        data = int(open(PIDFILE).read())
        try:
            os.kill(data, signal.SIGKILL)
        except OSError:
            pass
    except ValueError:
        pass
    os.unlink(PIDFILE)

HAS_KEYCZAR = False
try:
    from keyczar.keys import AesKey
    HAS_KEYCZAR = True
except ImportError:
    pass

# NOTE: this shares a fair amount of code in common with async_wrapper, if async_wrapper were a new module we could move
# this into utils.module_common and probably should anyway

def daemonize_self(module, password, port, minutes):
    # daemonizing code: http://aspn.activestate.com/ASPN/Cookbook/Python/Recipe/66012
    try:
        pid = os.fork()
        if pid > 0:
            vvv("exiting pid %s" % pid)
            # exit first parent
            module.exit_json(msg="daemonized accelerate on port %s for %s minutes" % (port, minutes))
    except OSError, e:
        log("fork #1 failed: %d (%s)" % (e.errno, e.strerror))
        sys.exit(1)

    # decouple from parent environment
    os.chdir("/")
    os.setsid()
    os.umask(022)

    # do second fork
    try:
        pid = os.fork()
        if pid > 0:
            log("daemon pid %s, writing %s" % (pid, PIDFILE))
            pid_file = open(PIDFILE, "w")
            pid_file.write("%s" % pid)
            pid_file.close()
            vvv("pidfile written")
            sys.exit(0)
    except OSError, e:
        log("fork #2 failed: %d (%s)" % (e.errno, e.strerror))
        sys.exit(1)

    dev_null = file('/dev/null','rw')
    os.dup2(dev_null.fileno(), sys.stdin.fileno())
    os.dup2(dev_null.fileno(), sys.stdout.fileno())
    os.dup2(dev_null.fileno(), sys.stderr.fileno())
    log("daemonizing successful")

class ThreadWithReturnValue(Thread):
    def __init__(self, group=None, target=None, name=None, args=(), kwargs={}, Verbose=None):
        Thread.__init__(self, group, target, name, args, kwargs, Verbose)
        self._return = None

    def run(self):
        if self._Thread__target is not None:
            self._return = self._Thread__target(*self._Thread__args,
                                                **self._Thread__kwargs)
    def join(self,timeout=None):
        Thread.join(self, timeout=timeout)
        return self._return

class ThreadedTCPServer(SocketServer.ThreadingTCPServer):
    def __init__(self, server_address, RequestHandlerClass, module, password, timeout):
        self.module = module
        self.key = AesKey.Read(password)
        self.allow_reuse_address = True
        self.timeout = timeout
        SocketServer.ThreadingTCPServer.__init__(self, server_address, RequestHandlerClass)

class ThreadedTCPRequestHandler(SocketServer.BaseRequestHandler):
    def send_data(self, data):
        packed_len = struct.pack('Q', len(data))
        return self.request.sendall(packed_len + data)

    def recv_data(self):
        header_len = 8 # size of a packed unsigned long long
        data = b""
        vvvv("in recv_data(), waiting for the header")
        while len(data) < header_len:
            d = self.request.recv(header_len - len(data))
            if not d:
                vvv("received nothing, bailing out")
                return None
            data += d
        vvvv("in recv_data(), got the header, unpacking")
        data_len = struct.unpack('Q',data[:header_len])[0]
        data = data[header_len:]
        vvvv("data received so far (expecting %d): %d" % (data_len,len(data)))
        while len(data) < data_len:
            d = self.request.recv(data_len - len(data))
            if not d:
                vvv("received nothing, bailing out")
                return None
            data += d
            vvvv("data received so far (expecting %d): %d" % (data_len,len(data)))
        vvvv("received all of the data, returning")
        return data

    def handle(self):
        try:
            while True:
                vvvv("waiting for data")
                data = self.recv_data()
                if not data:
                    vvvv("received nothing back from recv_data(), breaking out")
                    break
                try:
                    vvvv("got data, decrypting")
                    data = self.server.key.Decrypt(data)
                    vvvv("decryption done")
                except:
                    vv("bad decrypt, skipping...")
                    data2 = json.dumps(dict(rc=1))
                    data2 = self.server.key.Encrypt(data2)
                    send_data(client, data2)
                    return

                vvvv("loading json from the data")
                data = json.loads(data)

                mode = data['mode']
                response = {}
                last_pong = datetime.now()
                if mode == 'command':
                    vvvv("received a command request, running it")
                    twrv = ThreadWithReturnValue(target=self.command, args=(data,))
                    twrv.start()
                    response = None
                    while twrv.is_alive():
                        if (datetime.now() - last_pong).seconds >= 15:
                            last_pong = datetime.now()
                            vvvv("command still running, sending keepalive packet")
                            data2 = json.dumps(dict(pong=True))
                            data2 = self.server.key.Encrypt(data2)
                            self.send_data(data2)
                        time.sleep(0.1)
                    response = twrv._return
                    vvvv("thread is done, response from join was %s" % response)
                elif mode == 'put':
                    vvvv("received a put request, putting it")
                    response = self.put(data)
                elif mode == 'fetch':
                    vvvv("received a fetch request, getting it")
                    response = self.fetch(data)

                vvvv("response result is %s" % str(response))
                data2 = json.dumps(response)
                data2 = self.server.key.Encrypt(data2)
                vvvv("sending the response back to the controller")
                self.send_data(data2)
                vvvv("done sending the response")
        except:
            tb = traceback.format_exc()
            log("encountered an unhandled exception in the handle() function")
            log("error was:\n%s" % tb)
            data2 = json.dumps(dict(rc=1, failed=True, msg="unhandled error in the handle() function"))
            data2 = self.server.key.Encrypt(data2)
            self.send_data(data2)

    def command(self, data):
        if 'cmd' not in data:
            return dict(failed=True, msg='internal error: cmd is required')
        if 'tmp_path' not in data:
            return dict(failed=True, msg='internal error: tmp_path is required')
        if 'executable' not in data:
            return dict(failed=True, msg='internal error: executable is required')

        vvvv("executing: %s" % data['cmd'])
        rc, stdout, stderr = self.server.module.run_command(data['cmd'], executable=data['executable'], close_fds=True)
        if stdout is None:
            stdout = ''
        if stderr is None:
            stderr = ''
        vvvv("got stdout: %s" % stdout)
        vvvv("got stderr: %s" % stderr)

        return dict(rc=rc, stdout=stdout, stderr=stderr)

    def fetch(self, data):
        if 'in_path' not in data:
            return dict(failed=True, msg='internal error: in_path is required')

        try:
            fd = file(data['in_path'], 'rb')
            fstat = os.stat(data['in_path'])
            vvv("FETCH file is %d bytes" % fstat.st_size)
            while fd.tell() < fstat.st_size:
                data = fd.read(CHUNK_SIZE)
                last = False
                if fd.tell() >= fstat.st_size:
                    last = True
                data = dict(data=base64.b64encode(data), last=last)
                data = json.dumps(data)
                data = self.server.key.Encrypt(data)

                if self.send_data(data):
                    return dict(failed=True, stderr="failed to send data")

                response = self.recv_data()
                if not response:
                    log("failed to get a response, aborting")
                    return dict(failed=True, stderr="Failed to get a response from %s" % self.host)
                response = self.server.key.Decrypt(response)
                response = json.loads(response)

                if response.get('failed',False):
                    log("got a failed response from the master")
                    return dict(failed=True, stderr="Master reported failure, aborting transfer")
        except Exception, e:
            tb = traceback.format_exc()
            log("failed to fetch the file: %s" % tb)
            return dict(failed=True, stderr="Could not fetch the file: %s" % str(e))
        finally:
            fd.close()

        return dict()

    def put(self, data):
        if 'data' not in data:
            return dict(failed=True, msg='internal error: data is required')
        if 'out_path' not in data:
            return dict(failed=True, msg='internal error: out_path is required')

        final_path = None
        final_user = None
        if 'user' in data and data.get('user') != getpass.getuser():
            vv("the target user doesn't match this user, we'll move the file into place via sudo")
            (fd,out_path) = tempfile.mkstemp(prefix='ansible.', dir=os.path.expanduser('~/.ansible/tmp/'))
            out_fd = os.fdopen(fd, 'w', 0)
            final_path = data['out_path']
            final_user = data['user']
        else:
            out_path = data['out_path']
            out_fd = open(out_path, 'w')

        try:
            bytes=0
            while True:
                out = base64.b64decode(data['data'])
                bytes += len(out)
                out_fd.write(out)
                response = json.dumps(dict())
                response = self.server.key.Encrypt(response)
                self.send_data(response)
                if data['last']:
                    break
                data = self.recv_data()
                if not data:
                    raise ""
                data = self.server.key.Decrypt(data)
                data = json.loads(data)
        except:
            tb = traceback.format_exc()
            log("failed to put the file: %s" % tb)
            return dict(failed=True, stdout="Could not write the file")
        finally:
            vvvv("wrote %d bytes" % bytes)
            out_fd.close()

        if final_path:
<<<<<<< HEAD
            log("moving %s to %s" % (out_path, final_path))
            self.server.module.atomic_move(out_path, final_path)
=======
            vvv("moving %s to %s" % (out_path, final_path))
            args = ['sudo','cp',out_path,final_path]
            rc, stdout, stderr = self.server.module.run_command(args, close_fds=True)
            if rc != 0:
                return dict(failed=True, stdout="failed to copy the file into position with sudo")
            args = ['sudo','chown',final_user,out_path,final_path]
            rc, stdout, stderr = self.server.module.run_command(args, close_fds=True)
            if rc != 0:
                return dict(failed=True, stdout="failed to chown the file via sudo")
>>>>>>> fa80a17a
        return dict()

def daemonize(module, password, port, timeout, minutes):
    try:
        daemonize_self(module, password, port, minutes)

        def catcher(signum, _):
            module.exit_json(msg='timer expired')

        signal.signal(signal.SIGALRM, catcher)
        signal.setitimer(signal.ITIMER_REAL, 60 * minutes)

        server = ThreadedTCPServer(("0.0.0.0", port), ThreadedTCPRequestHandler, module, password, timeout)
        server.allow_reuse_address = True
        
        vv("serving!")
        server.serve_forever(poll_interval=1.0)
    except Exception, e:
        tb = traceback.format_exc()
        log("exception caught, exiting accelerated mode: %s\n%s" % (e, tb))
        sys.exit(0)

def main():
    global DEBUG_LEVEL
    module = AnsibleModule(
        argument_spec = dict(
            port=dict(required=False, default=5099),
            timeout=dict(required=False, default=300),
            password=dict(required=True),
            minutes=dict(required=False, default=30),
            debug=dict(required=False, default=0, type='int')
        ),
        supports_check_mode=True
    )

    password  = base64.b64decode(module.params['password'])
    port      = int(module.params['port'])
    timeout   = int(module.params['timeout'])
    minutes   = int(module.params['minutes'])
    debug     = int(module.params['debug'])

    if not HAS_KEYCZAR:
        module.fail_json(msg="keyczar is not installed")

    DEBUG_LEVEL=debug

    daemonize(module, password, port, timeout, minutes)

# this is magic, see lib/ansible/module_common.py
#<<INCLUDE_ANSIBLE_MODULE_COMMON>>
main()<|MERGE_RESOLUTION|>--- conflicted
+++ resolved
@@ -379,20 +379,8 @@
             out_fd.close()
 
         if final_path:
-<<<<<<< HEAD
-            log("moving %s to %s" % (out_path, final_path))
+            vvv("moving %s to %s" % (out_path, final_path))
             self.server.module.atomic_move(out_path, final_path)
-=======
-            vvv("moving %s to %s" % (out_path, final_path))
-            args = ['sudo','cp',out_path,final_path]
-            rc, stdout, stderr = self.server.module.run_command(args, close_fds=True)
-            if rc != 0:
-                return dict(failed=True, stdout="failed to copy the file into position with sudo")
-            args = ['sudo','chown',final_user,out_path,final_path]
-            rc, stdout, stderr = self.server.module.run_command(args, close_fds=True)
-            if rc != 0:
-                return dict(failed=True, stdout="failed to chown the file via sudo")
->>>>>>> fa80a17a
         return dict()
 
 def daemonize(module, password, port, timeout, minutes):
